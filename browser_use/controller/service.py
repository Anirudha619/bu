--- conflicted
+++ resolved
@@ -174,15 +174,9 @@
 				# SECURITY FIX: Use browser_session.navigate_to() instead of direct page.goto()
 				# This ensures URL validation against allowed_domains is performed
 				await browser_session.navigate_to(params.url)
-<<<<<<< HEAD
-				msg = f'Navigated to {params.url}'
-				logger.info(f'🔗  {msg}')
-				return ActionResult(extracted_content=msg)
-=======
 				msg = f'🔗  Navigated to {params.url}'
 				logger.info(msg)
 				return ActionResult(extracted_content=msg, include_in_memory=True)
->>>>>>> 902a1dfb
 			except Exception as e:
 				error_msg = str(e)
 				# Check for network-related errors
